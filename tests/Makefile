INCLUDE += -I./include

SRC_FILES = $(wildcard src/*.cpp)
OBJ_DIR := obj/
BIN_DIR := bin/
OBJ_FILES := $(addprefix $(OBJ_DIR),$(notdir $(SRC_FILES:.cpp=.o)))
SRC_DIRS := $(dir $(SRC_FILES))
VPATH := $(SRC_DIRS)

# A function for making tests
define make_test
	$(CXX) $(RFLAGS) $(FLAGS) $(INCLUDE) $(1)/$(2).cpp -c -o $(OBJ_DIR)/$(2).o
	$(CXX) $(RFLAGS) $(FLAGS) $(OBJ_FILES) $(OBJ_DIR)/$(2).o $(LIBRARY) $(LDFLAGS) $(LDLIBS) -o $(BIN_DIR)/$(2)
endef

.PHONY: all dirs clean tests run

all : dirs tests

objs : dirs $(OBJ_FILES)

dirs : $(BIN_DIR) $(OBJ_DIR)

$(BIN_DIR):
	mkdir -p $(BIN_DIR)

$(OBJ_DIR):
	mkdir -p $(OBJ_DIR)

$(OBJ_DIR)%.o : %.cpp
	$(CXX) $(RFLAGS) $(FLAGS) $(INCLUDE) -c $< -o $@

eos_eoscompose : $(OBJ_FILES)
	$(call make_test,eos,test_eoscompose)

eos_idealgas : $(OBJ_FILES)
	$(call make_test,eos,test_idealgas)

eos_piecewise : $(OBJ_FILES)
	$(call make_test,eos,test_piecewise)

error_resetfloor : $(OBJ_FILE)
	$(call make_test,error,test_resetfloor)

primitive_idealgas : $(OBJ_FILE)
	$(call make_test,primitive,test_primitive_idealgas)

primitive_piecewise : $(OBJ_FILE)
	$(call make_test,primitive,test_primitive_piecewise)

<<<<<<< HEAD
tests: dirs eos_eoscompose eos_idealgas eos_piecewise error_resetfloor primitive_idealgas primitive_piecewise
=======
unit_systems : $(OBJ_FILE)
	$(call make_test,units,test_units)

tests: dirs eos_idealgas eos_piecewise error_resetfloor primitive_idealgas primitive_piecewise unit_systems
>>>>>>> 0680230e

clean:
	rm -rf $(OBJ_DIR)*
	rm -rf $(BIN_DIR)*

run: dirs tests
	cd bin; \
	./test_eoscompose; \
	./test_idealgas; \
	./test_piecewise; \
	./test_resetfloor; \
<<<<<<< HEAD
	./test_primitive_idealgas; \
	./test_primitive_piecewise
=======
  ./test_primitive_idealgas; \
  ./test_primitive_piecewise; \
  ./test_units
>>>>>>> 0680230e
<|MERGE_RESOLUTION|>--- conflicted
+++ resolved
@@ -48,14 +48,10 @@
 primitive_piecewise : $(OBJ_FILE)
 	$(call make_test,primitive,test_primitive_piecewise)
 
-<<<<<<< HEAD
-tests: dirs eos_eoscompose eos_idealgas eos_piecewise error_resetfloor primitive_idealgas primitive_piecewise
-=======
 unit_systems : $(OBJ_FILE)
 	$(call make_test,units,test_units)
 
-tests: dirs eos_idealgas eos_piecewise error_resetfloor primitive_idealgas primitive_piecewise unit_systems
->>>>>>> 0680230e
+tests: dirs  eos_eoscompose eos_idealgas eos_piecewise error_resetfloor primitive_idealgas primitive_piecewise unit_systems
 
 clean:
 	rm -rf $(OBJ_DIR)*
@@ -67,11 +63,6 @@
 	./test_idealgas; \
 	./test_piecewise; \
 	./test_resetfloor; \
-<<<<<<< HEAD
 	./test_primitive_idealgas; \
-	./test_primitive_piecewise
-=======
-  ./test_primitive_idealgas; \
-  ./test_primitive_piecewise; \
-  ./test_units
->>>>>>> 0680230e
+	./test_primitive_piecewise; \
+	./test_units