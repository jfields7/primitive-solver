#ifndef EOS_HPP
#define EOS_HPP

//! \file eos.hpp
//  \brief Defines an equation of state.
//
//  EOS is effectively an interface that describes how to create an
//  equation of state. It must be instantiated with an object implementing
//  the following protected functions:
//    Real Temperature(Real n, Real e, Real *Y)
//    Real TemperatureFromP(Real n, Real p, Real *Y)
//    Real Energy(Real n, Real T, Real *Y)
//    Real Pressure(Real n, Real T, Real *Y)
//    Real Entropy(Real n, Real T, Real *Y)
//    Real Enthalpy(Real n, Real T, Real *Y)
//    Real MinimumEnthalpy()
//    Real SoundSpeed(Real n, Real T, Real *Y)
//    Real SpecificInternalEnergy(Real n, Real T, Real *Y)
//    Real MinimumPressure(Real n, Real *Y)
//    Real MaximumPressure(Real n, Real *Y)
//    Real MinimumEnergy(Real n, Real *Y)
//    Real MaximumEnergy(Real n, Real *Y)
//  And it must also have the following protected member variables
//  (available via EOSPolicyInterface):
//    const int n_species
//    Real mb
//    Real max_rho
//    Real min_rho
//
//  It must also take an object for an error policy that implements the
//  following functions:
//    bool PrimitiveFloor(Real& n, Real& v[3], Real& p)
//    bool ConservedFloor(Real& D, Real& Sd[3], Real& tau, Real& Bu[3])
//    void DensityLimits(Real& n, Real n_min, Real n_max);
//    void TemperatureLimits(Real& T, Real T_min, Real T_max);
//    void SpeciesLimits(Real* Y, Real* Y_min, Real* Y_max, int n_species);
//    void PressureLimits(Real& P, Real P_min, Real P_max);
//    void EnergyLimits(Real& e, Real e_min, Real e_max);
//    void FailureResponse(Real prim[NPRIM])
//  And the following protected variables (available via
//  ErrorPolicyInterface):
//    Real n_atm
//    Real T_atm
//    Real v_max
//    Real max_bsq_field
//    bool fail_conserved_floor
//    bool fail_primitive_floor
//    bool adjust_conserved

#include <limits>
#include <cassert>
#include <cmath>

#include <ps_types.hpp>
#include <unit_system.hpp>

namespace Primitive {

enum class Error;

template <typename EOSPolicy, typename ErrorPolicy>
class EOS : public EOSPolicy, public ErrorPolicy {
  private:
    // EOSPolicy member functions
    using EOSPolicy::TemperatureFromE;
    using EOSPolicy::TemperatureFromP;
    using EOSPolicy::Energy;
    using EOSPolicy::Pressure;
    using EOSPolicy::Entropy;
    using EOSPolicy::Enthalpy;
    using EOSPolicy::SoundSpeed;
    using EOSPolicy::SpecificInternalEnergy;
    using EOSPolicy::BaryonChemicalPotential;
    using EOSPolicy::ChargeChemicalPotential;
    using EOSPolicy::ElectronLeptonChemicalPotential;
    using EOSPolicy::MinimumEnthalpy;
    using EOSPolicy::MinimumPressure;
    using EOSPolicy::MaximumPressure;
    using EOSPolicy::MinimumEnergy;
    using EOSPolicy::MaximumEnergy;

    // EOSPolicy member variables
    // The number of particle species used by the EOS.
    using EOSPolicy::n_species;
    // The baryon mass
    using EOSPolicy::mb;
    // Maximum density
    using EOSPolicy::max_n;
    // Minimum density
    using EOSPolicy::min_n;
    // Maximum temperature
    using EOSPolicy::max_T;
    // Minimum temperature
    using EOSPolicy::min_T;
    // Maximum Y
    using EOSPolicy::max_Y;
    // Minimum Y
    using EOSPolicy::min_Y;
    // Code unit system
    using EOSPolicy::code_units;
    // EOS unit system
    using EOSPolicy::eos_units;

    // ErrorPolicy member functions
    using ErrorPolicy::PrimitiveFloor;
    using ErrorPolicy::ConservedFloor;
    using ErrorPolicy::MagnetizationResponse;
    using ErrorPolicy::DensityLimits;
    using ErrorPolicy::TemperatureLimits;
    using ErrorPolicy::SpeciesLimits;
    using ErrorPolicy::PressureLimits;
    using ErrorPolicy::EnergyLimits;
    using ErrorPolicy::FailureResponse;

    // ErrorPolicy member variables
    using ErrorPolicy::n_atm;
    using ErrorPolicy::n_threshold;
    using ErrorPolicy::T_atm;
    using ErrorPolicy::Y_atm;
    using ErrorPolicy::v_max;
    using ErrorPolicy::fail_conserved_floor;
    using ErrorPolicy::fail_primitive_floor;
    using ErrorPolicy::adjust_conserved;
    using ErrorPolicy::max_bsq;
    using ErrorPolicy::fail_tol;

  public:
    //! \fn EOS()
    //  \brief Constructor for the EOS. It sets a default value for the floor.
    //
    //  n_atm gets fixed to 1e-10, and T_atm is set to 1.0. v_max is fixed to 
    //  1.0e - 1e15.
    EOS() {
      n_atm = 1e-10;
      n_threshold = 1.0;
      T_atm = 1e-10;
      v_max = 1.0 - 1e-15;
      fail_tol = 1e-10;
      max_bsq = std::numeric_limits<Real>::max();
      code_units = eos_units;
      for (int i = 0; i < MAX_SPECIES; i++) {
        Y_atm[i] = 0.0;
      }
    }

    //! \fn Real GetTemperatureFromE(Real n, Real e, Real *Y)
    //  \brief Calculate the temperature from number density, energy density, and
    //         particle fractions.
    //
    //  \param[in] n  The number density
    //  \param[in] e  The energy density
    //  \param[in] Y  An array of particle fractions, expected to be of size n_species.
    //  \return The temperature according to the EOS.
    inline Real GetTemperatureFromE(Real n, Real e, Real *Y) {
      return TemperatureFromE(n, e*code_units->PressureConversion(*eos_units), Y) *
             eos_units->TemperatureConversion(*code_units);
    }

    //! \fn Real GetTemperatureFromP(Real n, Real p, Real *Y)
    //  \brief Calculate the temperature from number density, pressure, and
    //         particle fractions.
    //  \param[in] n  The number density
    //  \param[in] p  The pressure
    //  \param[in] Y  An array of particle fractions, expected to be of size n_species.
    //  \return The temperature according to the EOS.
    inline Real GetTemperatureFromP(Real n, Real p, Real *Y) {
      return TemperatureFromP(n, p*code_units->PressureConversion(*eos_units), Y) *
             eos_units->TemperatureConversion(*code_units);
    }

    //! \fn Real GetEnergy(Real n, Real T, Real *Y)
    //  \brief Get the energy density from the number density, temperature, and
    //         particle fractions.
    //
    //  \param[in] n  The number density
    //  \param[in] T  The temperature
    //  \param[in] Y  An array of size n_species of the particle fractions.
    //  \return The energy density according to the EOS.
    inline Real GetEnergy(Real n, Real T, Real *Y) {
      return Energy(n, T*code_units->TemperatureConversion(*eos_units), Y) *
             eos_units->PressureConversion(*code_units);
    }

    //! \fn Real GetPressure(Real n, Real T, Real *Y)
    //  \brief Get the pressure from the number density, temperature, and
    //         particle fractions.
    //
    //  \param[in] n  The number density
    //  \param[in] T  The temperature
    //  \param[in] Y  An array of size n_species of the particle fractions.
    //  \return The pressure according to the EOS.
    inline Real GetPressure(Real n, Real T, Real *Y) {
      return Pressure(n, T*code_units->TemperatureConversion(*eos_units), Y) *
             eos_units->PressureConversion(*code_units);
    }

    //! \fn Real GetEntropy(Real n, Real T, Real *Y)
    //  \brief Get the entropy per mass from the number density, temperature,
    //         and particle fractions.
    //
    //  \param[in] n  The number density
    //  \param[in] T  The temperature
    //  \param[in] Y  An array of size n_species of the particle fractions.
    //  \return The entropy per baryon for this EOS.
    inline Real GetEntropy(Real n, Real T, Real *Y) {
      return Entropy(n, T*code_units->TemperatureConversion(*eos_units), Y)/mb *
             eos_units->EntropyConversion(*code_units)/eos_units->MassConversion(*code_units);
    }

    //! \fn Real GetEnthalpy(Real n, Real T, Real *Y)
    //  \brief Get the enthalpy per mass from the number density, temperature,
    //         and particle fractions.
    //
    //  \param[in] n  The number density
    //  \param[in] T  The temperature
    //  \param[in] Y  An array of size n_species of the particle fractions.
    //  \return The enthalpy per baryon for this EOS.
    inline Real GetEnthalpy(Real n, Real T, Real *Y) {
      return Enthalpy(n, T*code_units->TemperatureConversion(*eos_units), Y)/mb *
             (eos_units->EnergyConversion(*code_units)/eos_units->MassConversion(*code_units));
    }

    //! \fn Real GetMinimumEnthalpy()
    //  \brief Get the global minimum for enthalpy per mass from the EOS.
    //
    //  \return the minimum enthalpy per baryon.
    inline Real GetMinimumEnthalpy() {
      return MinimumEnthalpy()/mb *
             eos_units->EnergyConversion(*code_units)/eos_units->MassConversion(*code_units);
    }

    //! \fn Real GetSoundSpeed(Real n, Real T, Real *Y)
    //  \brief Get the sound speed from the number density, temperature, and 
    //         particle fractions.
    //
    //  \param[in] n  The number density
    //  \param[in] T  The temperature
    //  \param[in] Y  An array of size n_species of the particle fractions.
    //  \return The sound speed for this EOS.
    inline Real GetSoundSpeed(Real n, Real T, Real *Y) {
      return SoundSpeed(n, T*code_units->TemperatureConversion(*eos_units), Y) *
             eos_units->VelocityConversion(*code_units);
    }

    //! \fn Real GetSpecificInternalEnergy(Real n, Real T, Real *Y)
    //  \brief Get the energy per mass from the number density, temperature,
    //         and particle fractions.
    //
    //  \param[in] n  The number density
    //  \param[in] T  The temperature
    //  \param[in] Y  An array of size n_species of the particle fractions.
    //  \return The specific energy for the EOS.
    inline Real GetSpecificInternalEnergy(Real n, Real T, Real *Y) {
      return SpecificInternalEnergy(n, T*code_units->TemperatureConversion(*eos_units), Y) *
             eos_units->EnergyConversion(*code_units)/eos_units->MassConversion(*code_units);
    }

    //! \fn Real GetBaryonChemicalPotential(Real n, Real T, Real *Y)
    //  \brief Get the baryon chemical potential from the number density, temperature,
    //         and particle fractions.
    //
    //  \param[in] n  The number density
    //  \param[in] T  The temperature
    //  \param[in] Y  An array of size n_species of the particle fractions.
    //  \return The baryon chemical potential for the EOS.
    inline Real GetBaryonChemicalPotential(Real n, Real T, Real *Y) {
      return BaryonChemicalPotential(n, T*code_units->TemperatureConversion(*eos_units), Y) *
             eos_units->ChemicalPotentialConversion(*code_units);
    }
    
     //! \fn Real GetChargeChemicalPotential(Real n, Real T, Real *Y)
    //  \brief Get the charge chemical potential from the number density, temperature,
    //         and particle fractions.
    //
    //  \param[in] n  The number density
    //  \param[in] T  The temperature
    //  \param[in] Y  An array of size n_species of the particle fractions.
    //  \return The charge chemical potential for the EOS.
    inline Real GetChargeChemicalPotential(Real n, Real T, Real *Y) {
      return ChargeChemicalPotential(n, T*code_units->TemperatureConversion(*eos_units), Y) *
             eos_units->ChemicalPotentialConversion(*code_units);
    }
    
     //! \fn Real GetElectronLeptonChemicalPotential(Real n, Real T, Real *Y)
    //  \brief Get the electron-lepton chemical potential from the number density, temperature,
    //         and particle fractions.
    //
    //  \param[in] n  The number density
    //  \param[in] T  The temperature
    //  \param[in] Y  An array of size n_species of the particle fractions.
    //  \return The electron-lepton chemical potential for the EOS.
    inline Real GetElectronLeptonChemicalPotential(Real n, Real T, Real *Y) {
      return ElectronLeptonChemicalPotential(n, T*code_units->TemperatureConversion(*eos_units), Y) *
             eos_units->ChemicalPotentialConversion(*code_units);
    }

    //! \fn int Getn_species() const
    //  \brief Get the number of particle species in this EOS.
    inline int GetNSpecies() const {
      return n_species;
    }

    //! \fn Real GetBaryonMass() const
    //  \brief Get the baryon mass used by this EOS. Note that
    //         this factor also converts the density.
    inline Real GetBaryonMass() const {
      return mb*eos_units->MassConversion(*code_units)*eos_units->DensityConversion(*code_units);
    }

    //! \fn Real GetRawBaryonMass() const
    //  \brief Get the baryon mass used by this EOS. Note that
    //         this factor does not convert density.
    inline Real GetRawBaryonMass() const {
      return mb*eos_units->MassConversion(*code_units);
    }

<<<<<<< HEAD

=======
>>>>>>> f92ce828
    //! \fn bool ApplyPrimitiveFloor(Real& n, Real& vu[3], Real& p, Real& T)
    //  \brief Apply the floor to the primitive variables (in code units).
    //
    //  \param[in,out] n   The number density
    //  \param[in,out] Wvu The velocity vector (contravariant)
    //  \param[in,out] p   The pressure
    //  \param[out]    T   The temperature
    //  \param[in]     Y   An array of size n_species of the particle fractions.
    //
    //  \return true if the primitives were adjusted, false otherwise.
    inline bool ApplyPrimitiveFloor(Real& n, Real Wvu[3], Real& p, Real& T, Real *Y) {
      bool result = PrimitiveFloor(n, Wvu, T, Y, n_species);
      if (result) {
        p = GetPressure(n, T, Y);
      }
      return result;
    }

    //! \fn bool ApplyConservedFloor(Real& D, Real& Sd[3], Real& tau, Real *Y, Real Bsq)
    //  \brief Apply the floor to the conserved variables (in code units).
    //
    //  \param[in,out] D   The relativistic number density
    //  \param[in,out] Sd  The momentum density vector (covariant)
    //  \param[in,out] tau The tau variable (relativistic energy - D)
    //  \param[in]     Y   An array of size_species of the particle fractions.
    //  \param[in]     Bsq The norm of the magnetic field
    //
    //  \return true if the conserved variables were adjusted, false otherwise.
    inline bool ApplyConservedFloor(Real& D, Real Sd[3], Real& tau, Real *Y, Real Bsq) {
      return ConservedFloor(D, Sd, tau, Y, n_atm*GetBaryonMass(), 
                            GetTauFloor(std::max(D,min_n*GetBaryonMass()), Y, Bsq),
                            GetTauFloor(n_atm*GetBaryonMass(), Y_atm, Bsq), n_species);
    }

    //! \fn Real GetDensityFloor() const
    //  \brief Get the density floor used by the EOS ErrorPolicy.
    inline Real GetDensityFloor() const {
      return n_atm;
    }

    //! \fn Real GetTemperatureFloor() const
    //  \brief Get the temperature floor used by the EOS ErrorPolicy.
    inline Real GetTemperatureFloor() const {
      return T_atm;
    }

    //! \fn Real GetSpeciesAtmosphere(int i) const
    //  \brief Get the atmosphere abundance used by the EOS ErrorPolicy for species i.
    inline Real GetSpeciesAtmosphere(int i) const {
      assert((i < n_species) && "Not enough species");
      return Y_atm[i];
    }

    //! \fn Real GetThreshold() const
    //  \brief Get the threshold factor used by the EOS ErrorPolicy.
    inline Real GetThreshold() const {
      return n_threshold;
    }

    //! \fn Real GetTauFloor(Real D, Real *Y)
    //  \brief Get the tau floor used by the EOS ErrorPolicy based
    //         on the current particle composition.
    //
    //  \param[in] Y A n_species-sized array of particle fractions.
    inline Real GetTauFloor(Real D, Real *Y, Real Bsq) {
      return GetEnergy(D/GetBaryonMass(), T_atm, Y) - D + 0.5*Bsq;
    }

    //! \fn void SetDensityFloor(Real floor)
    //  \brief Set the density floor used by the EOS ErrorPolicy.
    //         Also adjusts the pressure and tau floor to be consistent.
    inline void SetDensityFloor(Real floor) {
      n_atm = (floor >= 0.0) ? floor : 0.0;
    }

    //! \fn void SetTemperatureFloor(Real floor)
    //  \brief Set the temperature floor (in code units) used by the EOS ErrorPolicy.
    inline void SetTemperatureFloor(Real floor) {
      T_atm = (floor >= 0.0) ? floor : 0.0;
    }

    //! \fn void SetSpeciesAtmospher(Real atmo, int i)
    //  \brief Set the atmosphere abundance used by the EOS ErrorPolicy for species i.
    inline void SetSpeciesAtmosphere(Real atmo, int i) {
      assert((i < n_species) && "Not enough species");
      Y_atm[i] = std::min(1.0, std::max(0.0, atmo));
    }

    //! \fn void SetThreshold(Real threshold)
    //  \brief Set the threshold factor for the density floor.
    inline void SetThreshold(Real threshold) {
      n_threshold = (threshold >= 0.0) ? threshold : 0.0;
    }

    //! \fn Real GetMaxVelocity() const
    //  \brief Get the maximum velocity according to the ErrorPolicy.
    inline Real GetMaxVelocity() const {
      return v_max;
    }

    //! \fn void SetMaxVelocity(Real v)
    //  \brief Set the maximum velocity in the ErrorPolicy.
    //
    //  The velocity will be automatically restricted to the range [0,1 - 1e-15].
    //
    //  \param[in] v The maximum velocity
    inline void SetMaxVelocity(Real v) {
      v_max = (v >= 0) ? ((v <= 1.0-1e-15) ? v : 1.0-1.0e-15) : 0.0;
    }

    //! \brief Get the maximum number density (in EOS units) permitted by the EOS.
    inline Real GetMaximumDensity() const {
      return max_n;
    }

    //! \brief Get the minimum number density (in EOS units) permitted by the EOS.
    inline Real GetMinimumDensity() const {
      return min_n;
    }

    //! \brief Get the maximum temperature  (in EOS units) permitted by the EOS.
    inline Real GetMaximumTemperature() const {
      return max_T;
    }

    //! \brief Get the minimum temperature (in EOS units) permitted by the EOS.
    inline Real GetMinimumTemperature() const {
      return min_T;
    }

    //! \brief Get the minimum fraction permitted by the EOS.
    inline Real GetMinimumSpeciesFraction(int i) const {
      return min_Y[i];
    }

    //! \brief Get the maximum fraction permitted by the EOS.
    inline Real GetMaximumSpeciesFraction(int i) const {
      return max_Y[i];
    }

    //! \fn const bool IsConservedFlooringFailure() const
    //  \brief Find out if the EOSPolicy fails flooring the conserved variables.
    // 
    // \return true or false
    inline const bool IsConservedFlooringFailure() const {
      return fail_conserved_floor;
    }

    //! \fn const bool IsPrimitiveFlooringFailure() const
    //  \brief Find out if the EOSPolicy fails flooring the primitive variables.
    //
    //  \return true or false
    inline const bool IsPrimitiveFlooringFailure() const {
      return fail_primitive_floor;
    }

    //! \fn const bool KeepPrimAndConConsistent() const
    //  \brief Find out if the EOSPolicy wants the conserved variables to be
    //         adjusted to match the primitive variables.
    //  
    //  \return true or false
    inline const bool KeepPrimAndConConsistent() const {
      return adjust_conserved;
    }

    //! \brief Get the maximum squared magnetic field permitted by the ErrorPolicy
    inline Real GetMaximumMagnetization() const {
      return max_bsq;
    }

    //! \brief Set the maximum squared magnetic field permitted by the ErrorPolicy
    //         Adjusts the input to make sure it's nonnegative (does not
    //         return an error).
    inline void SetMaximumMagnetization(double bsq) {
      max_bsq = (bsq >= 0) ? bsq : 0.0;
    }

    //! \brief Respond to excess magnetization
    inline Error DoMagnetizationResponse(Real& bsq, Real b_u[3]) {
      return MagnetizationResponse(bsq, b_u);
    }

    //! \brief Limit the density to a physical range
    inline void ApplyDensityLimits(Real& n) {
      DensityLimits(n, min_n, max_n);
    }

    //! \brief Limit the temperature to a physical range
    inline void ApplyTemperatureLimits(Real& T) {
      Real T_eos = T*code_units->TemperatureConversion(*eos_units);
      TemperatureLimits(T_eos, min_T, max_T);
      T = T_eos*eos_units->TemperatureConversion(*code_units);
    }

    //! \brief Limit Y to a specified range
    inline void ApplySpeciesLimits(Real *Y) {
      SpeciesLimits(Y, min_Y, max_Y, n_species);
    }

    //! \brief Limit the pressure to a specified range at a given density and composition
    inline void ApplyPressureLimits(Real& P, Real n, Real* Y) {
      Real P_eos = P*code_units->PressureConversion(*eos_units);
      PressureLimits(P_eos, MinimumPressure(n, Y), MaximumPressure(n, Y));
      P = P_eos*eos_units->PressureConversion(*code_units);
    }

    //! \brief Limit the energy density to a specified range at a given density and composition
    inline void ApplyEnergyLimits(Real& e, Real n, Real* Y) {
      Real e_eos = e*code_units->PressureConversion(*eos_units);
      EnergyLimits(e_eos, MinimumEnergy(n, Y), MaximumEnergy(n, Y));
      e = e_eos*eos_units->PressureConversion(*code_units);
    }

    //! \brief Set the tolerance for failed points. Anything between the solver
    //!        tolerance and the error tolerance will be reported as slow convergence
    //!        rather than complete failure.
    inline void SetFailureTolerance(Real tol) {
      fail_tol = std::max(tol, 0.0);
    }

    //! \brief Get the failure tolerance.
    inline Real GetFailureTolerance() const {
      return fail_tol;
    }

    //! \brief Respond to a failed solve.
    inline bool DoFailureResponse(Real prim[NPRIM]) {
      bool result = FailureResponse(prim);
      if (result) {
        // Adjust the pressure to be consistent with the new primitive variables.
        prim[IPR] = GetPressure(prim[IDN], prim[ITM], &prim[IYF]);
      }
      return result;
    }

    inline void SetCodeUnitSystem(UnitSystem* units) {
      code_units = units;
    }

    inline UnitSystem* GetCodeUnitSystem() const {
      return code_units;
    }

    inline UnitSystem* GetEOSUnitSystem() const {
      return eos_units;
    }
};

} // namespace

#endif<|MERGE_RESOLUTION|>--- conflicted
+++ resolved
@@ -314,10 +314,6 @@
       return mb*eos_units->MassConversion(*code_units);
     }
 
-<<<<<<< HEAD
-
-=======
->>>>>>> f92ce828
     //! \fn bool ApplyPrimitiveFloor(Real& n, Real& vu[3], Real& p, Real& T)
     //  \brief Apply the floor to the primitive variables (in code units).
     //
